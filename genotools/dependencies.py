--- conflicted
+++ resolved
@@ -66,14 +66,6 @@
     r = requests.get(url, verify=False, stream=True)
 
     if '.zip' in url:
-<<<<<<< HEAD
-        r.raw.decode_content = True
-        buffer = io.BytesIO()
-        buffer.write(r.content)
-        with zipfile.ZipFile(buffer, "r") as fp:
-            fp.extractall(__executable_folder)
-
-=======
         try:
             r.raw.decode_content = True
             buffer = io.BytesIO()
@@ -88,14 +80,13 @@
             r.raise_for_status()
             with open(zip_file_path, 'wb') as fp:
                 fp.write(r.content)
-            
+
             with zipfile.ZipFile(zip_file_path, 'r') as fp:
                 fp.extractall(__executable_folder)
 
             permissions = 0o100
             os.chmod(os.path.join(__executable_folder, 'plink2'), permissions)
-        
->>>>>>> 1a5fa871
+
     elif '.tar.gz' in url:
         file = tarfile.open(fileobj=r.raw, mode="r|gz")
         file.extractall(__executable_folder)
