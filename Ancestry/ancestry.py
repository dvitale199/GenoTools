import pandas as pd
import subprocess
import sys
import matplotlib.pyplot as plt
from mpl_toolkits.mplot3d import Axes3D
import seaborn as sns
from matplotlib import cm 
import numpy as np
import os
import shutil
from umap import UMAP
from sklearn import preprocessing, metrics
from sklearn.impute import SimpleImputer
from sklearn.decomposition import PCA
from sklearn.model_selection import train_test_split, GridSearchCV, StratifiedKFold
from sklearn.pipeline import Pipeline
from sklearn.svm import LinearSVC
import plotly.express as px
import plotly
import joblib

#local imports
from QC.utils import shell_do, get_common_snps, rm_tmps, merge_genos
plink2 = f'{os.path.dirname(os.path.abspath(__file__))}/../exec/plink2'

def ancestry_prune(geno_path, out_path=None):
    '''Pruning of --maf 0.05, --geno 0.01, --hwe 0.0001, palindrome snps, and high-LD regions for ancestry methods.
    
    Parameters: 
    geno_path (string): path to plink genotype (everything before .bed/.bim/.fam).
    out_path (string): path to output plink genotype (everything before .bed/.bim/.fam).
    
    Returns:
    None.
    '''

    geno_ancestry_prune_tmp = f'{geno_path}_ancestry_prune_tmp'
    
    if out_path:
        geno_ancestry_prune_out = out_path
    else:
        geno_ancestry_prune_out = f'{geno_path}_ancestry_prune'

    # prune geno_path for geno, maf, hwe, and palindromes
    geno_bim = pd.read_csv(f'{geno_path}.bim', sep='\t', header=None)

    # find and drop palindromes in geno_path .bim file
    geno_bim.columns = ['chr', 'rsid', 'kb', 'pos', 'a1', 'a2']
    palindromes = geno_bim.loc[((geno_bim.a1 == 'A') & (geno_bim.a2 == 'T')) | ((geno_bim.a1 == 'T') & (geno_bim.a2 == 'A')) | ((geno_bim.a1 == 'C') & (geno_bim.a2 == 'G')) | ((geno_bim.a1 == 'G') & (geno_bim.a2 == 'C'))]
    palindromes['rsid'].to_csv(f'{geno_path}_palindromes.snplist', header=False, index=False, sep='\t')

    plink_cmd1 = f'plink --bfile {geno_path}\
     --maf 0.05\
     --geno 0.01\
     --hwe 0.0001\
     --autosome\
     --allow-no-sex\
     --exclude {geno_path}_palindromes.snplist\
     --make-bed\
     --out {geno_ancestry_prune_tmp}' 

    # exclude high-LD regions
    plink_cmd2 = f'plink --bfile {geno_ancestry_prune_tmp}\
     --exclude range ref_data/hg19_exclusion_regions.txt\
     --autosome\
     --allow-no-sex\
     --make-bed\
     --out {geno_ancestry_prune_out}'

    cmds = [plink_cmd1, plink_cmd2]

    for cmd in cmds:
        shell_do(cmd)
    
    rm_tmps([f'{geno_ancestry_prune_tmp}'], ['bed','bim','fam','log'])


def plot_3d(labeled_df, color, symbol=None, plot_out=None, x='PC1', y='PC2', z='PC3', title=None, x_range=None, y_range=None, z_range=None):
    '''
    Parameters: 
    labeled_df (Pandas dataframe): labeled ancestry dataframe
    color (string): color of ancestry label. column name containing labels for ancestry in labeled_pcs_df
    symbol (string): symbol of secondary label (for example, predicted vs reference ancestry). default: None
    plot_out (string): filename to output filename for .png and .html plotly images
    x (string): column name of x-dimension
    y (string): column name of y-dimension
    z (string): column name of z-dimension
    title (string, optional): title of output scatterplot
    x_range (list of floats [min, max], optional): range for x-axis
    y_range (list of floats [min, max], optional): range for y-axis
    z_range (list of floats [min, max], optional): range for z-axis

    Returns:
    3-D scatterplot (plotly.express.scatter_3d). If plot_out included, will write .png static image and .html interactive to plot_out filename
        
    '''    
    fig = px.scatter_3d(
        labeled_df,
        x=x,
        y=y,
        z=z,
        color=color,
        symbol=symbol,
        title=title,
        color_discrete_sequence=px.colors.qualitative.Bold,
        range_x=x_range,
        range_y=y_range,
        range_z=z_range
    )

    fig.show()

    if plot_out:
        fig.write_image(f'{plot_out}.png', width=1980, height=1080)
        fig.write_html(f'{plot_out}.html')


def get_raw_files(geno_path, ref_path, labels_path, out_path):
    step = "get_raw_files"
    print()
    print(f"RUNNING: {step}")
    print()

    outdir = os.path.dirname(out_path)
    out_paths = {}

    # callrate prune ref panel and geno before getting common snps
    ref_prune_path = f'{outdir}/ref_callrate_pruned'
    ref_prune_cmd = f'plink --bfile {ref_path} --geno 0.1 --make-bed --out {ref_prune_path}'
    shell_do(ref_prune_cmd)
    out_paths['ref_pruned_bed'] = ref_prune_path

    geno_prune_path = f'{out_path}_callrate_pruned'
    geno_prune_cmd = f'plink --bfile {geno_path} --geno 0.1 --make-bed --out {geno_prune_path}'
    shell_do(geno_prune_cmd)
    out_paths['geno_pruned_bed'] = geno_prune_path

    # get common snps between ref panel and geno
    ref_common_snps = f'{outdir}/ref_common_snps'
    common_snps_files = get_common_snps(ref_prune_path, geno_prune_path, ref_common_snps)

    # add common_snps_files output paths to out_paths
    out_paths = {**out_paths, **common_snps_files}

    # get raw version of common snps - reference panel
    raw_ref_cmd = f'{plink2} --bfile {ref_common_snps} --recode A --out {ref_common_snps}'
    shell_do(raw_ref_cmd)

    # read in raw common snps
    ref_raw = pd.read_csv(f'{ref_common_snps}.raw', sep='\s+')

    # separate IDs and SNPs
    ref_ids = ref_raw[['FID','IID']]
    ref_snps = ref_raw.drop(columns=['FID', 'IID', 'PAT', 'MAT', 'SEX', 'PHENOTYPE'], axis=1)
    
    col_names = ['FID','IID'] + list(ref_snps.columns)

    # mean imputation for missing SNPs data
    mean_imp = SimpleImputer(missing_values=np.nan, strategy='mean')
    ref_snps = mean_imp.fit_transform(ref_snps)
    ref_snps = pd.DataFrame(ref_snps)

    ref_raw = pd.concat([ref_ids,ref_snps], axis=1)
    ref_raw.columns = col_names

    # read ancestry file with reference labels 
    ancestry = pd.read_csv(f'{labels_path}', sep='\t', header=None, names=['FID','IID','label'])
    ref_fam = pd.read_csv(f'{ref_path}.fam', sep=' ', header=None)
    ref_labeled = ref_fam.merge(ancestry, how='left', left_on=[0,1], right_on=['FID','IID'])

    # combined_labels
    labeled_ref_raw = ref_raw.merge(ref_labeled, how='left', on=['FID','IID'])
    labeled_ref_raw.drop(columns=[0,1,2,3,4,5],inplace=True)

    print()
    print()
    print("Labeled Reference Ancestry Counts:")
    print(labeled_ref_raw.label.value_counts())
    print()
    print()

    # get reference alleles from ref_common_snps
    ref_common_snps_ref_alleles = f'{ref_common_snps}.ref_allele'
    ref_common_snps_bim = pd.read_csv(f'{ref_common_snps}.bim', header=None, sep='\t')
    ref_common_snps_bim.columns = ['chr', 'rsid', 'kb', 'pos', 'a1', 'a2']
    ref_common_snps_bim[['rsid','a1']].to_csv(ref_common_snps_ref_alleles, sep='\t', header=False, index=False)
    out_paths['ref_alleles'] = ref_common_snps_ref_alleles

    geno_common_snps = f'{out_path}_common_snps'
    common_snps = f'{ref_common_snps}.common_snps'
    ref_common_snps_bim[['rsid']].to_csv(f'{geno_common_snps}.txt', sep='\t', header=False, index=False)
    out_paths['geno_common_snps_bed'] = geno_common_snps

    # extracting common snps
<<<<<<< HEAD
    ext_snps_cmd = f'{plink2} --bfile {geno_prune_path} --extract {common_snps} --alt1-allele {ref_common_snps_ref_alleles} --make-bed --out {geno_common_snps}'
=======
    ext_snps_cmd = f'{plink2} --bfile {geno_path} --extract {common_snps} --alt1-allele {ref_common_snps_ref_alleles} --make-bed --out {geno_common_snps}'
>>>>>>> 201f5fe4
    shell_do(ext_snps_cmd)

    # getting raw version of common snps - genotype
    raw_geno_cmd = f'{plink2} --bfile {geno_common_snps} --recode A --out {geno_common_snps}'
    shell_do(raw_geno_cmd)

    # read in raw genotypes
    raw_geno = pd.read_csv(f'{geno_common_snps}.raw', sep='\s+')

    # separate IDs and SNPs
    geno_ids = raw_geno[['FID','IID']]
    geno_snps = raw_geno.drop(columns=['FID', 'IID', 'PAT', 'MAT', 'SEX', 'PHENOTYPE'], axis=1)

    # mean imputation for missing SNPs data
    geno_snps = mean_imp.fit_transform(geno_snps)
    geno_snps = pd.DataFrame(geno_snps)

    raw_geno = pd.concat([geno_ids, geno_snps], axis=1)
    raw_geno.columns = col_names
    raw_geno['label'] = 'new'

    # merge reference panel with genotypes
    merge_common_snps = f'{out_path}_merge_ref'
    merge_genos(ref_common_snps, geno_common_snps, merge_common_snps)
    out_paths['merge_bed'] = merge_common_snps

    out_dict = {
        'raw_ref': labeled_ref_raw,
        'raw_geno': raw_geno,
        'out_paths': out_paths
    }

    return out_dict


def munge_training_data(labeled_ref_raw):
    """ Train/test split and label encode labeled PCA data for training
    
    
    """
    step = "munge_pca_loadings"
    print()
    print(f"RUNNING: {step}")
    print()

    X = labeled_ref_raw.drop(columns=['label'])
    y = labeled_ref_raw.label

    #encode labels
    le = preprocessing.LabelEncoder()
    y = le.fit_transform(y)

    # train/test split 1kg pca data
    X_train, X_test, y_train, y_test = train_test_split(X, y, test_size=0.2, random_state=123)

    IDs_train = X_train[['FID', 'IID']]
    IDs_test = X_test[['FID', 'IID']]
    X_train = X_train.drop(columns=['FID','IID'])
    X_test = X_test.drop(columns=['FID','IID'])

    out_dict = {
        'X_train': X_train,
        'X_test': X_test,
        'y_train': y_train,
        'y_test': y_test,
        'train_ids': IDs_train,
        'test_ids': IDs_test,
        'label_encoder': le,
        'X_all':X,
        'y_all':y
    }
    
    return out_dict


def calculate_pcs(X_train, X_test, y_train, y_test, train_ids, test_ids, raw_geno, label_encoder, out, plot_dir):
    step = "calculate_pcs"
    print()
    print(f"RUNNING: {step}")
    print()

    out_paths = {}

    train_labels = label_encoder.inverse_transform(y_train)
    test_labels = label_encoder.inverse_transform(y_test)

    # mean and SD for flashPCA style scaling
    # paper: https://journals.plos.org/plosone/article?id=10.1371/journal.pone.0093766
    train_mean = X_train.mean(axis=0)
    train_flash_sd = np.sqrt((train_mean/2)*(1-(train_mean/2)))

    # set up pca
    n_pcs = 50
    sk_pca = PCA(n_components=n_pcs)

    # column names for PCA
    col_names = ['PC'+str(i+1) for i in range(n_pcs)]

    # transform training data
    train_pca = transform(X_train, train_mean, train_flash_sd, sk_pca, col_names, True)
    X_train = train_pca.copy()
    train_pca['label'] = train_labels
    train_ids = train_ids.reset_index(drop=True)
    train_pca = pd.concat([train_ids, train_pca], axis=1)

    # plot_3d(train_pca, color='label', title='Reference Panel PCA - Training', plot_out=f'{plot_dir}/plot_train_skPCA', x='PC1', y='PC2', z='PC3')

    # transform testing data
    test_pca = transform(X_test, train_mean, train_flash_sd, sk_pca, col_names)
    X_test = test_pca.copy()
    test_pca['label'] = test_labels
    test_ids = test_ids.reset_index(drop=True)
    test_pca = pd.concat([test_ids, test_pca], axis=1)

    # get full reference panel pca
    ref_pca = train_pca.append(test_pca)

    # plot_3d(ref_pca, color='label', title='Reference Panel PCA - All', plot_out=f'{plot_dir}/plot_ref_skPCA', x='PC1', y='PC2', z='PC3')

    geno_ids = raw_geno[['FID','IID','label']]
    geno_snps = raw_geno.drop(columns=['FID','IID','label'], axis=1)

    # transform new samples
    projected = transform(geno_snps, train_mean, train_flash_sd, sk_pca, col_names)
    projected['label'] = geno_ids['label']

    # project new samples onto reference panel
    total_pca = ref_pca.append(projected)

    # plot_3d(total_pca, color='label', title='New Samples Projected on Reference Panel', plot_out=f'{plot_dir}/plot_projected_skPCA', x='PC1', y='PC2', z='PC3')

    projected = pd.concat([geno_ids[['FID','IID']], projected], axis=1)
    
    train_pca.to_csv(f'{out}_labeled_train_pca.txt', sep='\t', index=None)
    ref_pca.to_csv(f'{out}_labeled_ref_pca.txt', sep='\t', index=None)
    projected.to_csv(f'{out}_projected_new_pca.txt', sep='\t', index=None)
    out_paths['train_pca'] = f'{out}_labeled_train_pca.txt'
    out_paths['ref_pca'] = f'{out}_labeled_ref_pca.txt'
    out_paths['projected_pca'] = f'{out}_projected_new_pca.txt'

    out_dict = {
        'X_train': X_train,
        'X_test': X_test,
        'labeled_train_pca': train_pca,
        'labeled_ref_pca': ref_pca,
        'new_samples_projected': projected,
        'out_paths': out_paths
    }

    return out_dict


def transform(data, mean, sd, pca, col_names, fit=False):
    # flashPCA-style scaling
    data = (data-mean)/sd

    # fit-transform or transform data with PCA
    if fit:
        data_pca = pca.fit_transform(data)
    else:
        data_pca = pca.transform(data)
    
    # dataframe and named columns
    data_pca = pd.DataFrame(data_pca)
    data_pca.columns = col_names

    return data_pca


def train_umap_classifier(X_train, X_test, y_train, y_test, label_encoder, out, plot_dir, input_param_grid=None):
    """Train UMAP classifier pipeline
    
    
    """
    step = "train_umap_classifier"
    print()
    print(f"RUNNING: {step}")
    print()

    if input_param_grid:
        param_grid = input_param_grid
    else:
        param_grid = {
        "umap__n_neighbors": [5, 20],
        "umap__n_components": [15, 25],
        "umap__a":[0.75, 1.0, 1.5],
        "umap__b": [0.25, 0.5, 0.75],
        "svc__C": [10**i for i in range(-3,3)],
    }

    le = label_encoder

    # Transformation with UMAP followed by classification with svc
    umap = UMAP(random_state=123)
    svc = LinearSVC(dual=False, random_state=123)
    pipeline = Pipeline([("umap", umap), ("svc", svc)])
    
    cross_validation = StratifiedKFold(n_splits=5, shuffle=True, random_state=123)
    pipe_grid = GridSearchCV(pipeline, param_grid, cv=cross_validation, scoring='balanced_accuracy')
    pipe_grid.fit(X_train, y_train)

    train_acc = pipe_grid.best_score_
    print(f'Training Balanced Accuracy: {train_acc}')
    print(f'Best Parameters: {pipe_grid.best_params_}')

    pipe_clf = pipe_grid.best_estimator_
    test_acc = pipe_clf.score(X_test, y_test)
    print(f"Balanced Accuracy on Test Set: {test_acc}")
    pipe_clf_pred = pipe_clf.predict(X_test)

    pipe_clf_c_matrix = metrics.confusion_matrix(y_test, pipe_clf_pred)
    
    # eventually make this separate function
    # need to get x and y tick labels from 
    # fig, ax = plt.subplots(figsize=(10,10))
    # sns.heatmap(pipe_clf_c_matrix, annot=True, fmt='d',
            #   xticklabels=le.inverse_transform([i for i in range(8)]), yticklabels=le.inverse_transform([i for i in range(8)]))
    # plt.ylabel('Actual')
    # plt.xlabel('Predicted')
    # plt.show()
    # fig.savefig(f'{plot_dir}/plot_umap_linearsvc_ancestry_conf_matrix.png')

    # dump best estimator to pkl
    model_path = f'{out}_umap_linearsvc_ancestry_model.pkl'
    joblib.dump(pipe_clf, model_path)

    out_dict = {
        'classifier': pipe_clf,
        'label_encoder' : le,
        'best_params': pipe_grid.best_params_,
        'confusion_matrix': pipe_clf_c_matrix,
        'fitted_pipe_grid': pipe_grid,
        'train_accuracy': train_acc,
        'test_accuracy': test_acc,
        'model_path': model_path
    }
    
    return out_dict


def load_umap_classifier(pkl_path, X_test, y_test):
    step = "load_umap_classifier"
    print()
    print(f"RUNNING: {step}")
    print()

    # load trained umap classifier from pickle file
    pipe_clf = joblib.load(pkl_path)

    # test accuracy
    test_acc = pipe_clf.score(X_test, y_test)
    print(f'Balanced Accuracy on Test Set: {test_acc}')

    # confustion matrix
    pipe_clf_pred = pipe_clf.predict(X_test)
    pipe_clf_c_matrix = metrics.confusion_matrix(y_test, pipe_clf_pred)

    out_dict = {
        'classifier': pipe_clf,
        'confusion_matrix': pipe_clf_c_matrix,
        'test_accuracy': test_acc
    }

    return out_dict


def predict_ancestry_from_pcs(projected, pipe_clf, label_encoder, out):
    step = "predict_ancestry"
    print()
    print(f"RUNNING: {step}")
    print()

    le = label_encoder

    # set new samples aside for labeling after training the model
    X_new = projected.drop(columns=['FID','IID','label'])

    # predict new samples
    y_pred = pipe_clf.predict(X_new)
    ancestry_pred = le.inverse_transform(y_pred)
    projected.loc[:,'label'] = ancestry_pred

    print()
    print('predicted:\n', projected.label.value_counts())
    print()

    projected[['FID','IID','label']].to_csv(f'{out}_umap_linearsvc_predicted_labels.txt', sep='\t', index=False)

    data_out = {
        'ids': projected.loc[:,['FID','IID','label']],
        'X_new': X_new,
        'y_pred': ancestry_pred,
        'label_encoder': le
    }

    outfiles_dict = {
        'labels_outpath': f'{out}_umap_linearsvc_predicted_labels.txt'
    }

    out_dict = {
        'data': data_out,
        'metrics': projected.label.value_counts(),
        'output': outfiles_dict
    }

    return out_dict


def run_admixture(merged_geno_path, predicted_labels, train_pca, out_path):
    step = "run_admixture"
    print()
    print(f"RUNNING: {step}")
    print()

    # making sure FID and IID are good for merging
    predicted_labels['FID'] = predicted_labels['FID'].astype(str)
    predicted_labels['IID'] = predicted_labels['IID'].astype(str)

    # change AFR and AAC predictions to '-' for supervised admixture .pop file
    predicted_pop = predicted_labels.copy()
    predicted_pop.loc[predicted_pop['label'] == 'AAC', 'label'] = '-'
    predicted_pop.loc[predicted_pop['label'] == 'AFR', 'label'] = '-'

    # get training labels
    train_labels = train_pca[['FID','IID','label']]

    # change AAC to AFR for supervised admixture with 7 ancestry groups
    train_labels.loc[train_labels['label'] == 'AAC', 'label'] = 'AFR'

    # append train_labels to predictions
    combined_labels = predicted_pop.append(train_labels)
    combined_labels['FID'] = combined_labels['FID'].astype(str)
    combined_labels['IID'] = combined_labels['IID'].astype(str)

    # write to text file
    combined_labels_path = f'{out_path}_train_and_projected_ids.txt'
    combined_labels[['FID','IID']].to_csv(combined_labels_path, sep='\t', index=None, header=None)
    
    # plink command to keep only training set and new ids for running admixture
    keep_out = f'{out_path}_merge_train'
    keep_cmd = f'plink --bfile {merged_geno_path} --keep {combined_labels_path} --make-bed --out {keep_out}'
    shell_do(keep_cmd)

    # read in fam file to match up labels
    fam = pd.read_csv(f'{keep_out}.fam', sep='\s+', header=None)
    fam.columns = ['FID','IID','PAT','MAT','SEX','PHENO']
    fam['FID'] = fam['FID'].astype(str)
    fam['IID'] = fam['IID'].astype(str)

    # merge fam file and labels and write to .pop file for supervised admixture
    merge = fam.merge(combined_labels, how='inner', on=['FID','IID'])
    merge['label'].to_csv(f'{keep_out}.pop', sep='\t', index=None, header=None)

    # run admixture
    out_dir = os.path.split(f'{keep_out}.bed')[0]
    admixture_cmd = f'cd {out_dir} && admixture {keep_out}.bed 7 --supervised'
#     shell_do(admixture_cmd)
    # should grab exit status from here to catch errors. coming soon
    os.system(admixture_cmd)
    
    
    # read admixture results
    # admix_results = f"{keep_out.split('/')[-1]}.7.Q"
    admix_results = f"{keep_out}.7.Q"
    q_df = pd.read_csv(admix_results, sep='\s+', header=None)
    q_df.columns = [f'pop{i}' for i in range(1,8)]

    # get IDs from fam file
    q_df['FID'], q_df['IID'] = fam['FID'], fam['IID']
    q_df['FID'] = q_df['FID'].astype(str)
    q_df['IID'] = q_df['IID'].astype(str)

    # only adjust the new samples that were intially labelled AFR or AAC
    q_pop = q_df.merge(predicted_labels, left_on=['FID','IID'], right_on=['FID','IID'])
    q_pop_aac = q_pop[q_pop['label'] == 'AAC']
    q_pop_afr = q_pop[q_pop['label'] == 'AFR']
    q_pop_afr = q_pop_afr.append(q_pop_aac)
    
    # finding AFR column
    max_val = 0
    max_col = None
    for col in q_pop_afr.columns:
        if col not in ['FID','IID','label']:
            if q_pop_afr[col].mean() > max_val:
                max_col = col
    
    # making admixture adjustment
    q_pop.loc[(q_pop['label'] == 'AAC') & (q_pop[max_col] > 0.9), 'label'] = 'AFR'
    q_pop.loc[(q_pop['label'] == 'AFR') & (q_pop[max_col] < 0.9), 'label'] = 'AAC'

    adjusted_labels = q_pop[['FID','IID','label']]
    adjusted_labels_path = f'{out_path}_adjusted_labels.txt'
    adjusted_labels.to_csv(adjusted_labels_path, sep='\t', index=None)

    print()
    print('adjusted:\n', q_pop.label.value_counts())
    print()

    data_out = {
        'ids': adjusted_labels,
        'admix_proportions': q_pop
    }

    outfiles_dict = {
        'labels_outpath': adjusted_labels_path
    }

    out_dict = {
        'data': data_out,
        'metrics': q_pop.label.value_counts(),
        'output': outfiles_dict
    }

    return out_dict 


def umap_transform_with_fitted(ref_pca, X_new, y_pred, classifier=None):
    # 
    y_ref = ref_pca.loc[:,'label']
    X_ = ref_pca.drop(columns=['FID','IID','label'])

    y_pred = y_pred.drop(columns=['FID','IID'])

    # if classifier provided, use those params else, use UMAP defaults
    if classifier:
        params = classifier.get_params()

        a = params['umap__a']
        b = params['umap__b']

        n_components = params['umap__n_components']
        n_neighbors = params['umap__n_neighbors']

        umapper = UMAP(random_state=123, n_components=n_components, n_neighbors=n_neighbors, a=a, b=b).fit(X_)
    
    else:
        umapper = UMAP(random_state=123).fit(X_)

    # transform and assign labels
    ref_umap = pd.DataFrame(umapper.transform(X_))
    y_ref = y_ref.reset_index(drop=True)
    ref_umap = ref_umap.reset_index(drop=True)
    ref_umap.loc[:,'label'] = y_ref

    new_samples_umap = pd.DataFrame(umapper.transform(X_new))
    new_samples_umap.loc[:,'label'] = y_pred

    # assign dataset and get full UMAP
    ref_umap.loc[:,'dataset'] = 'ref'
    new_samples_umap.loc[:, 'dataset'] = 'predicted'
    total_umap = ref_umap.append(new_samples_umap)

    out_dict = {
        'total_umap': total_umap,
        'ref_umap': ref_umap,
        'new_samples_umap': new_samples_umap
    }

    return out_dict


def split_cohort_ancestry(geno_path, labels_path, out_path):
    pred_labels = pd.read_csv(labels_path, sep='\t')
    labels_list = list()
    outfiles = list()
    for label in pred_labels.label.unique():
        labels_list.append(label)
        outname = f'{out_path}_{label}'
        outfiles.append(outname)
        ancestry_group_outpath = f'{outname}.samples'
        pred_labels[pred_labels.label == label][['FID','IID']].to_csv(ancestry_group_outpath, index=False, header=False, sep='\t')

        plink_cmd = f'\
plink --bfile {geno_path} \
--keep {ancestry_group_outpath} \
--make-bed \
--out {outname}'

        shell_do(plink_cmd)
    
    output_dict = {
        'labels': labels_list,
        'paths': outfiles
    }
    
    return output_dict


def run_ancestry(geno_path, out_path, ref_panel, ref_labels, model_path, train_param_grid=None):
    step = "predict_ancestry"
    print()
    print(f"RUNNING: {step}")
    print()

    outdir = os.path.dirname(out_path)
    plot_dir = f'{outdir}/plot_ancestry'

    # create directories if not already in existence
    # os.makedirs(plot_dir, exist_ok=True)

    raw = get_raw_files(
        geno_path=geno_path,
        ref_path=ref_panel,
        labels_path=ref_labels,
        out_path=out_path
    )

    train_split = munge_training_data(labeled_ref_raw=raw['raw_ref'])

    calc_pcs = calculate_pcs(
        X_train=train_split['X_train'], 
        X_test=train_split['X_test'],
        y_train=train_split['y_train'],
        y_test=train_split['y_test'],
        train_ids=train_split['train_ids'],
        test_ids=train_split['test_ids'],
        raw_geno=raw['raw_geno'],
        label_encoder=train_split['label_encoder'],
        out=out_path,
        plot_dir=plot_dir
    )

    if model_path:
        trained_clf = load_umap_classifier(
            pkl_path=model_path,
            X_test=calc_pcs['X_test'],
            y_test=train_split['y_test']
        )

    else:
        trained_clf = train_umap_classifier(
            X_train=calc_pcs['X_train'],
            X_test=calc_pcs['X_test'],
            y_train=train_split['y_train'],
            y_test=train_split['y_test'],
            label_encoder=train_split['label_encoder'],
            out=out_path,
            plot_dir=plot_dir
        )

    pred = predict_ancestry_from_pcs(
        projected=calc_pcs['new_samples_projected'],
        pipe_clf=trained_clf['classifier'],
        label_encoder=train_split['label_encoder'],
        out=out_path
    )

    admix = run_admixture(
        merged_geno_path=raw['out_paths']['merge_bed'],
        predicted_labels=pred['data']['ids'],
        train_pca=calc_pcs['labeled_train_pca'],
        out_path=out_path
    )

    umap_transforms = umap_transform_with_fitted(
        ref_pca=calc_pcs['labeled_ref_pca'],
        X_new=pred['data']['X_new'],
        y_pred=admix['data']['ids'],
        classifier=trained_clf['classifier']
    )
    
#     x_min, x_max = min(umap_transforms['total_umap'].iloc[:,0]), max(umap_transforms['total_umap'].iloc[:,0])
#     y_min, y_max = min(umap_transforms['total_umap'].iloc[:,1]), max(umap_transforms['total_umap'].iloc[:,1])
#     z_min, z_max = min(umap_transforms['total_umap'].iloc[:,2]), max(umap_transforms['total_umap'].iloc[:,2])

#     x_range = [x_min-5, x_max+5]
#     y_range = [y_min-5, y_max+5]
#     z_range = [z_min-5, z_max+5]

#     plot_3d(
#         umap_transforms['total_umap'],
#         color='label',
#         symbol='dataset',
#         plot_out=f'{plot_dir}/plot_total_umap',
#         title='UMAP of New and Reference Samples',
#         x=0,
#         y=1,
#         z=2,
#         x_range=x_range,
#         y_range=y_range,
#         z_range=z_range
#     )

#     plot_3d(
#         umap_transforms['ref_umap'],
#         color='label',
#         symbol='dataset',
#         plot_out=f'{plot_dir}/plot_ref_umap',
#         title="UMAP of Reference Samples",
#         x=0,
#         y=1,
#         z=2,
#         x_range=x_range,
#         y_range=y_range,
#         z_range=z_range
#     )

#     plot_3d(
#         umap_transforms['new_samples_umap'],
#         color='label',
#         symbol='dataset',
#         plot_out=f'{plot_dir}/plot_predicted_samples_umap',
#         title='UMAP of New Samples',
#         x=0,
#         y=1,
#         z=2,
#         x_range=x_range,
#         y_range=y_range,
#         z_range=z_range
#     )

    # return more stuff as needed but for now, just need predicted labels, predicted labels out path, and predicted counts
    data_dict = {
        'predict_data': pred['data'],
        'confusion_matrix': trained_clf['confusion_matrix'],
        'train_pcs': calc_pcs['labeled_train_pca'],
        'ref_pcs': calc_pcs['labeled_ref_pca'],
        'projected_pcs': calc_pcs['new_samples_projected'],
        'admix_data': admix['data'],
        'total_umap': umap_transforms['total_umap'],
        'ref_umap': umap_transforms['ref_umap'],
        'new_samples_umap': umap_transforms['new_samples_umap'],
        'label_encoder': train_split['label_encoder']
    }

    metrics_dict = {
        'predicted_counts': pred['metrics'],
        'adjusted_counts': admix['metrics'],
        'test_accuracy': trained_clf['test_accuracy']
    }

    outfiles_dict = {
        'predicted_labels': pred['output'],
        'adjusted_labels': admix['output']
    }
    
    out_dict = {
        'step': step,
        'data': data_dict,
        'metrics': metrics_dict,
        'output': outfiles_dict
    }

    return out_dict<|MERGE_RESOLUTION|>--- conflicted
+++ resolved
@@ -192,11 +192,8 @@
     out_paths['geno_common_snps_bed'] = geno_common_snps
 
     # extracting common snps
-<<<<<<< HEAD
     ext_snps_cmd = f'{plink2} --bfile {geno_prune_path} --extract {common_snps} --alt1-allele {ref_common_snps_ref_alleles} --make-bed --out {geno_common_snps}'
-=======
-    ext_snps_cmd = f'{plink2} --bfile {geno_path} --extract {common_snps} --alt1-allele {ref_common_snps_ref_alleles} --make-bed --out {geno_common_snps}'
->>>>>>> 201f5fe4
+
     shell_do(ext_snps_cmd)
 
     # getting raw version of common snps - genotype
